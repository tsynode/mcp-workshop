import streamlit as st
import boto3
import json
import os
import subprocess
<<<<<<< HEAD
=======
import uuid
import asyncio
import threading
from concurrent.futures import ThreadPoolExecutor
from typing import Dict, Any, List, Tuple, Optional
import traceback
import logging
import time

# Import the refactored conversation manager
from conversation_manager import ConversationManager, ConversationState

# Configure logging with more detail
logging.basicConfig(
    level=logging.INFO,
    format='%(asctime)s [%(levelname)s] %(name)s: %(message)s'
)
logger = logging.getLogger(__name__)
>>>>>>> 180f24e0

# Configure page
st.set_page_config(page_title="Remote MCP Demo", layout="wide")

# Get commit ID if available
try:
    commit_id = os.environ.get('COMMIT_ID', None)
    if not commit_id:
        # Try to get it from git if running locally
        try:
            result = subprocess.run(['git', 'rev-parse', '--short', 'HEAD'], 
                                  stdout=subprocess.PIPE, 
                                  stderr=subprocess.PIPE,
                                  text=True,
                                  timeout=1)
            if result.returncode == 0:
                commit_id = result.stdout.strip()
            else:
                commit_id = 'unknown'
        except Exception:
            commit_id = 'unknown'
except Exception:
    commit_id = 'unknown'

# Set up Bedrock client
bedrock_runtime = boto3.client(
    service_name='bedrock-runtime',
    region_name='us-west-2'
)

# Initialize session state
if 'conversation_manager' not in st.session_state:
    st.session_state.conversation_manager = ConversationManager()

if 'processing_history' not in st.session_state:
    st.session_state.processing_history = []

if 'custom_mcp_servers' not in st.session_state:
    st.session_state.custom_mcp_servers = {}

# Initialize tool mapping if not present
if 'tool_mapping' not in st.session_state:
    st.session_state.tool_mapping = {}

# Initialize form reset state if not present
if 'reset_form' not in st.session_state:
    st.session_state.reset_form = False

# Add auth_token to session state if not present
if 'auth_token' not in st.session_state:
    st.session_state.auth_token = ""

# Helper function to run async code safely in Streamlit
def run_async(coro):
    """Run an async function from sync code safely"""
    executor = ThreadPoolExecutor(max_workers=1)
    
    def wrapper():
        loop = asyncio.new_event_loop()
        asyncio.set_event_loop(loop)
        try:
            result = loop.run_until_complete(coro)
            return result
        finally:
            pending = asyncio.all_tasks(loop)
            for task in pending:
                if not task.done():
                    logger.warning(f"Cancelling pending task: {task}")
                    task.cancel()
            
            # Wait for tasks to cancel with timeout
            if pending:
                try:
                    loop.run_until_complete(asyncio.wait(pending, timeout=2.0))
                except asyncio.CancelledError:
                    pass

            loop.close()
    
    return executor.submit(wrapper).result()

# Initialize server information
if 'server_info' not in st.session_state:
    st.session_state.server_info = {}
    
    # Get from environment variables
    product_server_url = os.environ.get('PRODUCT_MCP_SERVER_URL')
    order_server_url = os.environ.get('ORDER_MCP_SERVER_URL')
    
    if product_server_url:
        st.session_state.server_info['product-server'] = {
            'url': product_server_url,
            'token': None,
            'status': 'registered',
            'tool_count': 0
        }
    
    if order_server_url:
        st.session_state.server_info['order-server'] = {
            'url': order_server_url,
            'token': None,
            'status': 'registered',
            'tool_count': 0
        }

# ------------------------------------------------
# PURE DATA FUNCTIONS - No Streamlit dependencies
# ------------------------------------------------

async def fetch_tools_from_server(url: str, auth_token: str = None, timeout: float = 10.0) -> Tuple[List[Dict], int]:
    """
    Pure data function to fetch tools from an MCP server.
    No Streamlit references here!
    
    Returns:
        Tuple of (list of tool data, count of tools)
    """
    from mcp_client import McpClient  # Import here to avoid module-level dependencies
    
    client = McpClient(url, auth_token, timeout=timeout)
    tools_data = []
    
    try:
        # Initialize the client
        await client.init()
        
        # Get tools
        tools = await client.get_tools()
        logger.info(f"Fetched {len(tools)} tools from {url}")
        
        # Process tools
        tool_count = 0
        for tool in tools:
            # Handle both object and dictionary formats
            if hasattr(tool, 'name'):
                tool_name = tool.name
                schema = getattr(tool, 'inputSchema', {})
                description = getattr(tool, 'description', '')
                logger.info(f"Processing tool (object): {tool_name}")
            elif isinstance(tool, dict):
                tool_name = tool.get('name', '')
                schema = tool.get('inputSchema', {})
                description = tool.get('description', '')
                logger.info(f"Processing tool (dict): {tool_name}")
            else:
                # Try a last resort approach
                try:
                    tool_name = str(tool)
                    schema = {}
                    description = "Unknown tool format"
                    logger.info(f"Processing tool (unknown format): {tool_name}")
                except:
                    logger.warning(f"Could not process tool: {tool}")
                    continue  # Skip this tool
                
            if not tool_name:
                logger.warning("Found tool without a name, skipping")
                continue  # Skip tools without a name
            
            # Add to tools data list
            tools_data.append({
                'name': tool_name,
                'schema': schema,
                'description': description
            })
            
            tool_count += 1
            
        logger.info(f"Successfully processed {tool_count} tools from {url}")
        return tools_data, tool_count
        
    except Exception as e:
        logger.error(f"Error fetching tools from {url}: {e}")
        logger.error(traceback.format_exc())
        return [], 0
    finally:
        # Always cleanup
        await client.cleanup()

async def execute_mcp_tool(url: str, tool_name: str, params: Dict, auth_token: str = None, timeout: float = 10.0) -> Tuple[Dict, str]:
    """
    Pure data function to execute a tool on an MCP server.
    No Streamlit references here!
    
    Returns:
        Tuple of (result dict or None, error string or None)
    """
    from mcp_client import McpClient  # Import here to avoid module-level dependencies
    
    client = McpClient(url, auth_token, timeout=timeout)
    
    try:
        # Initialize the client
        await client.init()
        logger.info(f"Executing tool {tool_name} on {url} with params: {json.dumps(params)}")
        
        # Call tool
        result_text = await client.call_tool(tool_name, params)
        logger.info(f"Tool {tool_name} execution result: {result_text}")
        
        # Check if result contains an error message
        if isinstance(result_text, str) and (result_text.startswith("Error") or "error" in result_text.lower()):
            error_msg = result_text
            return {"content": f"Error executing {tool_name}: {error_msg}"}, error_msg
        
        # Return success
        return {"content": result_text}, None
        
    except Exception as e:
        error_msg = f"Error calling tool {tool_name}: {e}"
        logger.error(error_msg)
        logger.error(traceback.format_exc())
        return {"content": f"Error: {error_msg}"}, error_msg
    finally:
        # Always cleanup
        try:
            await client.cleanup()
        except Exception as e:
            logger.warning(f"Error during client cleanup: {e}")

# ------------------------------------------------
# STREAMLIT INTERFACE FUNCTIONS
# ------------------------------------------------

def discover_tools(server_name: str, server_url: str, auth_token: str = None) -> int:
    """
    Streamlit-friendly wrapper for tool discovery.
    All Streamlit operations happen here in the main thread.
    """
    try:
        logger.info(f"Discovering tools from {server_name} at {server_url}")
        
        # Call the pure data function
        start_time = time.time()
        tools_data, tool_count = run_async(fetch_tools_from_server(server_url, auth_token))
        duration = time.time() - start_time
        
        logger.info(f"Tool discovery took {duration:.2f} seconds, found {tool_count} tools")
        
        # Update server status in session state
        if server_name in st.session_state.server_info:
            st.session_state.server_info[server_name]['status'] = 'ready' if tool_count > 0 else 'error'
            st.session_state.server_info[server_name]['tool_count'] = tool_count
        
        # Update tool mapping in session state
        for tool_data in tools_data:
            tool_name = tool_data['name']
            # Create Bedrock-compatible name
            bedrock_name = f"{server_name}_{tool_name.replace('-', '_')}"
            
            st.session_state.tool_mapping[bedrock_name] = {
                'server': server_name,
                'url': server_url,
                'token': auth_token,
                'method': tool_name,
                'schema': tool_data['schema'],
                'description': tool_data['description']
            }
            logger.info(f"Added tool mapping: {bedrock_name} -> {server_name}.{tool_name}")
        
        return tool_count
    except Exception as e:
        logger.error(f"Error in discover_tools for {server_name}: {e}")
        logger.error(traceback.format_exc())
        if server_name in st.session_state.server_info:
            st.session_state.server_info[server_name]['status'] = 'error'
        return 0

def call_tool(bedrock_tool_name: str, params: Dict) -> Dict:
    """
    Streamlit-friendly wrapper for tool calling.
    All Streamlit operations happen here in the main thread.
    """
    if bedrock_tool_name not in st.session_state.tool_mapping:
        logger.warning(f"Unknown tool requested: {bedrock_tool_name}")
        return {"content": f"Error: Unknown tool: {bedrock_tool_name}"}
    
    mapping = st.session_state.tool_mapping[bedrock_tool_name]
    server_url = mapping['url']
    method_name = mapping['method']
    auth_token = mapping.get('token') or st.session_state.auth_token  # Use global token if not provided in mapping
    
    logger.info(f"Call_tool - Bedrock tool: {bedrock_tool_name}, MCP method: {method_name}, Server: {server_url}")
    
    try:
        # Record start time for performance tracking
        start_time = time.time()
        
        # Call the pure data function
        result, error = run_async(execute_mcp_tool(server_url, method_name, params, auth_token))
        
        # Calculate duration
        duration = time.time() - start_time
        logger.info(f"Tool execution took {duration:.2f} seconds")
        
        # Add to processing history
        st.session_state.processing_history.append({
            'tool': bedrock_tool_name,
            'duration': duration,
            'timestamp': time.time(),
            'status': 'error' if error else 'success'
        })
        
        if error:
            logger.error(f"Tool execution error: {error}")
            return {"content": f"Error executing {method_name}: {error}"}
            
        logger.info(f"Tool execution successful - Result: {json.dumps(result)[:200]}...")
        return result
    except Exception as e:
        logger.error(f"Error in call_tool for {bedrock_tool_name}: {e}")
        logger.error(traceback.format_exc())
        # Return friendly error instead of raising exception
        return {"content": f"Error executing {method_name}: {str(e)}"}

def get_bedrock_tool_config() -> Dict:
    """Get tool configuration for Bedrock"""
    tool_specs = []
    
    for bedrock_name, mapping in st.session_state.tool_mapping.items():
        server_name = mapping['server']
        method_name = mapping['method']
        description = mapping.get('description', '')
        input_schema = mapping.get('schema', {})
        
        # Create tool spec for Bedrock
        tool_spec = {
            "toolSpec": {
                "name": bedrock_name,
                "description": f"{server_name}: {description}",
                "inputSchema": {
                    "json": input_schema
                }
            }
        }
        
        tool_specs.append(tool_spec)
    
    logger.info(f"Generated Bedrock tool config with {len(tool_specs)} tools")
    return {"tools": tool_specs}

# ------------------------------------------------
# STATE MACHINE IMPLEMENTATION
# ------------------------------------------------

def process_conversation_state():
    """
    Process the current conversation state and take appropriate actions.
    This is the main state machine function that drives the conversation flow.
    """
    conversation_manager = st.session_state.conversation_manager
    current_state = conversation_manager.state
    
    logger.info(f"Processing conversation in state: {current_state.value}")
    
    # Handle timeouts in all states
    conversation_manager.handle_timeout(max_duration=120.0)
    
    # Process state-specific actions
    if current_state == ConversationState.PROCESSING_TOOLS:
        process_tool_use()
    elif current_state == ConversationState.CONTINUING:
        continue_conversation()
    elif current_state == ConversationState.ERROR:
        # Just display error state, user will need to reset
        pass
    elif current_state == ConversationState.WAITING_FOR_RESPONSE:
        # Nothing to do, waiting for async response
        pass
    
    # Check state again in case it changed
    if conversation_manager.state != current_state:
        logger.info(f"State changed during processing from {current_state.value} to {conversation_manager.state.value}")
        # If state changed, process the new state
        st.rerun()

def process_tool_use():
    """
    Process a single tool use from the pending queue.
    Part of the state machine implementation.
    """
    conversation_manager = st.session_state.conversation_manager
    
    # Get the next tool to process
    tool_use_id = conversation_manager.get_next_pending_tool_id()
    
    if not tool_use_id:
        logger.info("No more pending tools to process")
        # No more tools to process, transition to continuing state
        conversation_manager.transition_to(ConversationState.CONTINUING)
        # Process continuing state immediately
        continue_conversation()
        return
    
    # Get the tool use details
    tool_use = conversation_manager.get_tool_use(tool_use_id)
    
    if not tool_use:
        logger.error(f"Failed to get tool use details for {tool_use_id}")
        # Force continue to recover
        conversation_manager.force_continue()
        return
    
    tool_name = tool_use.get("name", "unknown")
    tool_input = tool_use.get("input", {})
    
    logger.info(f"Processing tool: {tool_name} (ID: {tool_use_id})")
    st.session_state.processing_history.append({
        'tool': tool_name,
        'start_time': time.time(),
        'status': 'processing'
    })
    
    with st.status(f"Executing tool {tool_name}...", expanded=False) as status:
        try:
            # Execute the tool
            tool_result = call_tool(tool_name, tool_input)
            
            # Add the result to the conversation
            result_message = conversation_manager.add_tool_result(tool_use_id, tool_result)
            
            if result_message is None:
                logger.error(f"Failed to add tool result for {tool_use_id}")
                status.update(label=f"Error with {tool_name}", state="error")
            else:
                status.update(label=f"Completed {tool_name}", state="complete")
                logger.info(f"Successfully processed tool {tool_name}")
        except Exception as e:
            logger.error(f"Error executing tool {tool_name}: {e}")
            logger.error(traceback.format_exc())
            status.update(label=f"Error with {tool_name}: {str(e)}", state="error")
            
            # Create error result to allow conversation to continue
            error_result = {"content": f"Error executing {tool_name}: {str(e)}"}
            conversation_manager.add_tool_result(tool_use_id, error_result)

def continue_conversation():
    """
    Continue the conversation after processing tools.
    Part of the state machine implementation.
    """
    conversation_manager = st.session_state.conversation_manager
    
    if conversation_manager.state != ConversationState.CONTINUING:
        logger.warning(f"continue_conversation called in wrong state: {conversation_manager.state.value}")
        return
    
    logger.info("Continuing conversation after tool processing")
    
    with st.spinner("Generating response..."):
        try:
            # Get messages for Bedrock
            messages = conversation_manager.get_bedrock_messages()
            
            # Create system prompt
            system_prompt = [
                {"text": "You are a helpful assistant with access to MCP servers for retail operations. "
                        "You can get product information and manage orders using the available tools. "
                        "Use the tools when appropriate to help the user."}
            ]
            
            # Set inference parameters
            max_tokens = 4096
            temperature = 0.7
            
            # Get tool configuration
            tool_config = get_bedrock_tool_config()
            
            # Call Bedrock
            logger.info(f"Calling Bedrock converse with {len(messages)} messages")
            
            # Log first few messages for debugging
            for i, msg in enumerate(messages[-3:] if len(messages) > 3 else messages):
                logger.info(f"Message {len(messages)-3+i}: role={msg.get('role')}, content={json.dumps(msg.get('content'))[:200]}...")
            
            # Switch to waiting state before making API call
            conversation_manager.transition_to(ConversationState.WAITING_FOR_RESPONSE)
            
            # Make API call
            start_time = time.time()
            response = bedrock_runtime.converse(
                modelId=st.session_state.model_id,
                messages=messages,
                system=system_prompt,
                inferenceConfig={
                    "maxTokens": max_tokens,
                    "temperature": temperature
                },
                toolConfig=tool_config
            )
            duration = time.time() - start_time
            
            logger.info(f"Bedrock API call completed in {duration:.2f} seconds")
            logger.info(f"Bedrock response: {json.dumps(response, default=str)[:500]}...")
            
            # Process the response
            result = conversation_manager.process_bedrock_response(response)
            logger.info(f"Processed response: {json.dumps(result, default=str)[:500]}...")
            
            # If there's text content, show it
            if result["text"]:
                with st.chat_message("assistant"):
                    st.markdown(result["text"])
            
            # If there are new tool uses, process them in the next update
            if result["tool_uses"]:
                # State is already set to PROCESSING_TOOLS by process_bedrock_response
                logger.info(f"Response contains {len(result['tool_uses'])} new tool uses")
                st.rerun()  # Trigger rerun to process tools
            else:
                # No tool uses, go back to idle
                conversation_manager.transition_to(ConversationState.IDLE)
                
        except Exception as e:
            logger.error(f"Error continuing conversation: {e}")
            logger.error(traceback.format_exc())
            st.error(f"Error: {str(e)}")
            # Set error state
            conversation_manager.last_error = str(e)
            conversation_manager.transition_to(ConversationState.ERROR)

# Form reset callback
def reset_form():
    st.session_state.reset_form = True
    st.rerun()

# ------------------------------------------------
# UI IMPLEMENTATION
# ------------------------------------------------

# Add model selection in sidebar
st.sidebar.title("Model Settings")
model_id = st.sidebar.selectbox(
    "Select Claude model",
    ["anthropic.claude-3-sonnet-20240229-v1:0", "anthropic.claude-3-haiku-20240307-v1:0", "anthropic.claude-3-5-sonnet-20240620-v1:0", "anthropic.claude-3-7-sonnet-20250219-v1:0"],
    index=1  # Default to Claude 3 Haiku
)

<<<<<<< HEAD
# Debug information in sidebar
st.sidebar.title("Debug Info")
st.sidebar.write("Environment Variables:")
st.sidebar.write(f"PRODUCT_MCP_SERVER_URL: {os.environ.get('PRODUCT_MCP_SERVER_URL', 'Not set')}")
st.sidebar.write(f"ORDER_MCP_SERVER_URL: {os.environ.get('ORDER_MCP_SERVER_URL', 'Not set')}")

# Get MCP server URLs from environment variables or use defaults
product_server_url = os.environ.get('PRODUCT_MCP_SERVER_URL', 'https://mcp-prod-alb-989631483.us-west-2.elb.amazonaws.com/mcp')
order_server_url = os.environ.get('ORDER_MCP_SERVER_URL', 'https://mcp-order-alb-912981373.us-west-2.elb.amazonaws.com/mcp')

# Define your MCP tools for Bedrock Converse API
tool_config = {
    "tools": [
        {
            "toolSpec": {
                "name": "product-server",
                "description": "Get product information from the retail catalog. Use this to find products, check prices, and get product details.",
                "inputSchema": {
                    "json": {
                        "type": "object",
                        "properties": {
                            "productId": {
                                "type": "string",
                                "description": "ID of the product to get details for"
                            },
                            "category": {
                                "type": "string",
                                "description": "Category of products to search for"
                            },
                            "maxPrice": {
                                "type": "number",
                                "description": "Maximum price for filtering products"
                            },
                            "inStockOnly": {
                                "type": "boolean",
                                "description": "Whether to only show products that are in stock"
                            }
                        },
                        "x-mcp": {
                            "url": product_server_url,
                            "insecureTls": True  # Allow self-signed certificates
                        }
                    }
                }
            }
        },
        {
            "toolSpec": {
                "name": "order-server",
                "description": "Place and manage orders for products. Use this to create orders and check order status.",
                "inputSchema": {
                    "json": {
                        "type": "object",
                        "properties": {
                            "productId": {
                                "type": "string",
                                "description": "ID of the product to order"
                            },
                            "quantity": {
                                "type": "number",
                                "description": "Quantity of the product to order"
                            },
                            "orderId": {
                                "type": "string",
                                "description": "ID of the order to check status for"
                            }
                        },
                        "x-mcp": {
                            "url": order_server_url,
                            "insecureTls": True  # Allow self-signed certificates
                        }
                    }
                }
            }
        }
    ]
}

# Set up Streamlit UI
st.title("Retail MCP Demo with Amazon Bedrock")
st.subheader("Ask about products or place an order")

# Session state for conversation history
if "messages" not in st.session_state:
    st.session_state.messages = []
    
# Display chat history
for message in st.session_state.messages:
    with st.chat_message(message["role"]):
        st.markdown(message["content"])

# User input
user_input = st.chat_input("Type your message here...")

if user_input:
    # Add user message to chat history
    st.session_state.messages.append({"role": "user", "content": user_input})
    with st.chat_message("user"):
        st.markdown(user_input)
    
    # Call Bedrock with Claude model and MCP tools
    with st.spinner("Claude is thinking..."):
        try:
            # Convert previous messages to the format expected by Bedrock
            messages_for_model = []
            for msg in st.session_state.messages:
                messages_for_model.append({
                    "role": msg["role"],
                    "content": [
                        {
                            "text": msg["content"]
                        }
                    ]
                })
            
            # Set inference parameters based on model
            max_tokens = 4096
            temperature = 0.7
            
            # Log the tool configuration for debugging
            st.sidebar.write("Tool Configuration:")
            st.sidebar.json(tool_config)
            
            # Add more detailed system prompt to guide the model on using MCP tools
            system_prompt = [
                {"text": "You are a retail assistant that can help customers find products and place orders. "
                        "You have access to two MCP tools: \n"
                        "1. product-server: Use this to get product information from the retail catalog\n"
                        "2. order-server: Use this to place and manage orders for products\n\n"
                        "When asked about products, ALWAYS use the product-server tool.\n"
                        "When asked to place orders, ALWAYS use the order-server tool.\n"
                        "Show your work by explaining what tools you're using and why."}
            ]
            
            # Call the converse API with the selected model
            response = bedrock_runtime.converse(
                modelId=model_id,  # Use the selected model from sidebar
                messages=messages_for_model,
                system=system_prompt,
                inferenceConfig={
                    "maxTokens": max_tokens,
                    "temperature": temperature
                },
                toolConfig=tool_config
            )
            
            # Log the raw response for debugging
            st.sidebar.write("Initial Response:")
            st.sidebar.json(response)
            
            # Check if the model is requesting to use a tool
            stop_reason = response.get('stopReason', '')
            
            if stop_reason == 'tool_use':
                st.sidebar.write("Tool use detected - executing tool call...")
                
                # Extract the tool use details
                output = response.get('output', {})
                message = output.get('message', {})
                contents = message.get('content', [])
                
                # Find the toolUse content
                tool_use = None
                for content in contents:
                    if 'toolUse' in content:
                        tool_use = content.get('toolUse', {})
                        break
                
                if tool_use:
                    tool_name = tool_use.get('name', '')
                    tool_input = tool_use.get('input', {})
                    tool_use_id = tool_use.get('toolUseId', '')
                    
                    st.sidebar.write(f"Executing tool: {tool_name}")
                    st.sidebar.write(f"Tool input: {json.dumps(tool_input, indent=2)}")
                    st.sidebar.write(f"Tool input type: {type(tool_input)}")
                    st.sidebar.write(f"Tool input keys: {list(tool_input.keys()) if isinstance(tool_input, dict) else 'Not a dict'}")
                    
                    # Debug the raw tool use object
                    st.sidebar.write("Raw tool use object:")
                    st.sidebar.json(tool_use)
                    
                    # Execute the tool call to the appropriate MCP server
                    import requests
                    
                    # Determine which MCP server to call based on the tool name
                    mcp_url = ''
                    if tool_name == 'product-server':
                        mcp_url = product_server_url
                    elif tool_name == 'order-server':
                        mcp_url = order_server_url
                    
                    if mcp_url:
                        try:
                            # Format the request for the MCP server
                            # The tool name in the MCP server is the method name to call
                            # The tool name from Bedrock is the name of the MCP server, not the method
                            
                            # Determine which method to call based on the tool name and parameters
                            st.sidebar.write("Determining method name based on:")
                            st.sidebar.write(f"Tool name: {tool_name}")
                            st.sidebar.write(f"Tool input keys: {list(tool_input.keys())}")
                            
                            # Use direct string comparison for method names
                            method_name = None
                            
                            if tool_name == "product-server":
                                if 'productId' in tool_input and 'quantity' not in tool_input:
                                    method_name = "get-product"
                                    st.sidebar.write("Selected method: get-product (productId present, quantity not present)")
                                else:
                                    method_name = "search-products"
                                    st.sidebar.write("Selected method: search-products")
                            elif tool_name == "order-server":
                                if 'orderId' in tool_input:
                                    method_name = "check-order-status"
                                    st.sidebar.write("Selected method: check-order-status (orderId present)")
                                else:
                                    method_name = "create-order"
                                    st.sidebar.write("Selected method: create-order")
                            else:
                                st.sidebar.error(f"Unknown tool name: {tool_name}")
                                method_name = "unknown"
                                
                            mcp_request = {
                                "jsonrpc": "2.0",
                                "method": method_name,
                                "params": tool_input,
                                "id": "1"
                            }
                            
                            st.sidebar.write(f"Using method: {method_name}")
                            
                            # Make the request to the MCP server
                            st.sidebar.write(f"Sending request to MCP server: {mcp_url}")
                            st.sidebar.json(mcp_request)
                            
                            # Use verify=False to ignore SSL certificate validation
                            mcp_response = requests.post(
                                mcp_url,
                                json=mcp_request,
                                headers={
                                    'Content-Type': 'application/json',
                                    'Accept': 'application/json, text/event-stream'
                                },
                                verify=False  # Ignore SSL certificate validation
                            )
                            
                            # Parse the response - handle both JSON and SSE formats
                            response_text = mcp_response.text
                            st.sidebar.write(f"Raw MCP response: {response_text}")
                            
                            # Check if the response is in SSE format
                            if response_text.startswith('event:') or '\ndata:' in response_text:
                                # Extract the JSON from the SSE format
                                data_lines = [line for line in response_text.split('\n') if line.startswith('data:')]
                                if data_lines:
                                    json_str = data_lines[0][5:]  # Remove 'data:' prefix
                                    mcp_result = json.loads(json_str)
                                else:
                                    mcp_result = {"error": "Could not parse SSE response"}
                            else:
                                # Regular JSON response
                                mcp_result = mcp_response.json()
                                
                            st.sidebar.write(f"Parsed MCP response: {json.dumps(mcp_result, indent=2)}")
                            
                            # Check for error in response
                            if "error" in mcp_result:
                                st.sidebar.error(f"MCP server returned an error: {json.dumps(mcp_result['error'], indent=2)}")
                                # Create an error message for the tool result
                                error_message = mcp_result.get('error', {}).get('message', 'Unknown error')
                                result = {"error": error_message}
                                # Continue with this result
                            
                            # Extract the result from the MCP response
                            if "result" in mcp_result:
                                result = mcp_result["result"]
                                
                                # Create the tool result
                                # If there was an error, include status: error
                                if "error" in result:
                                    tool_result = {
                                        "toolUseId": tool_use_id,
                                        "content": [{"json": result}],
                                        "status": "error"
                                    }
                                else:
                                    tool_result = {
                                        "toolUseId": tool_use_id,
                                        "content": [{"json": result}]
                                    }
                                
                                # Create a tool result message following AWS documentation pattern
                                tool_result_message = {
                                    "role": "user",
                                    "content": [
                                        {
                                            "toolResult": tool_result
                                        }
                                    ]
                                }
                                
                                st.sidebar.write("Tool result message:")
                                st.sidebar.json(tool_result_message)
                                
                                # Add the tool result message to the conversation history
                                messages_for_model.append(tool_result_message)
                                
                                # Continue the conversation with the updated messages
                                response = bedrock_runtime.converse(
                                    modelId=model_id,
                                    messages=messages_for_model,
                                    system=system_prompt,
                                    inferenceConfig={
                                        "maxTokens": max_tokens,
                                        "temperature": temperature
                                    },
                                    toolConfig=tool_config
                                )                      
                            st.sidebar.write("Final Response:")
                            st.sidebar.json(response)
                        except Exception as e:
                            st.sidebar.error(f"Error executing tool call: {str(e)}")
                            import traceback
                            st.sidebar.code(traceback.format_exc())
            
            # Process the response from the Bedrock Converse API
            assistant_response = ""
            tool_usage = ""
            
            # Extract the content from the response
            output = response.get('output', {})
            message = output.get('message', {})
            contents = message.get('content', [])
            
            for content in contents:
                if 'text' in content:
                    assistant_response += content.get('text', '')
                elif 'toolUse' in content:
                    tool_use = content.get('toolUse', {})
                    tool_name = tool_use.get('name', 'unknown')
                    tool_input = json.dumps(tool_use.get('input', {}), indent=2)
                    tool_usage += f"\n\n**Tool Used: {tool_name}**\n```json\n{tool_input}\n```\n"
                elif 'toolResult' in content:
                    tool_result = content.get('toolResult', {})
                    result_content = tool_result.get('content', [])
                    result_text = ''
                    for item in result_content:
                        if 'json' in item:
                            result_text = json.dumps(item.get('json', {}), indent=2)
                        elif 'text' in item:
                            result_text = item.get('text', '')
                    tool_usage += f"\n**Tool Result:**\n```json\n{result_text}\n```\n"
            
            # Add tool usage information if any tools were used
            if tool_usage:
                assistant_response += "\n\n---\n" + tool_usage
            
            # Add assistant response to chat history
            st.session_state.messages.append({"role": "assistant", "content": assistant_response})
            with st.chat_message("assistant"):
                st.markdown(assistant_response)
                
        except Exception as e:
            import traceback
            error_details = traceback.format_exc()
            
            # Create a more detailed error message
            error_message = f"Error: {str(e)}"
            st.error(error_message)
            
            # Log detailed error information in the sidebar for debugging
            st.sidebar.write("Error Details:")
            st.sidebar.code(error_details)
            
            # Try to extract more information about the error
            if "SSL" in str(e) or "certificate" in str(e):
                st.sidebar.warning("SSL Certificate Error: The Bedrock service is having trouble with the MCP server's SSL certificate.")
                st.sidebar.info("Possible solutions: Use properly signed certificates for your MCP servers or configure Bedrock to accept self-signed certificates.")
            elif "timeout" in str(e).lower():
                st.sidebar.warning("Timeout Error: The request to the MCP server timed out.")
                st.sidebar.info("Possible solutions: Check network connectivity, increase timeout settings, or verify the MCP server is responding quickly enough.")
            elif "connect" in str(e).lower():
                st.sidebar.warning("Connection Error: Could not connect to the MCP server.")
                st.sidebar.info("Possible solutions: Verify the MCP server URL is correct and the server is running. Check network connectivity and security group settings.")
            
            # Add the error message to the chat history
            st.session_state.messages.append({"role": "assistant", "content": error_message})

# Display commit ID in bottom right corner
=======
# Store the model ID in session state
st.session_state.model_id = model_id

# Authentication Section
with st.sidebar.expander("Authentication Settings", expanded=False):
    auth_token = st.text_input("JWT Bearer Token", 
                               value=st.session_state.auth_token,
                               type="password", 
                               help="Enter your JWT bearer token for authenticating MCP requests")
    if st.button("Save Auth Token"):
        st.session_state.auth_token = auth_token
        st.success("Authentication token saved!")
        
        # Update all server infos with the global token
        for server_name in st.session_state.server_info:
            if not st.session_state.server_info[server_name].get('token'):
                st.session_state.server_info[server_name]['token'] = auth_token

# Display built-in MCP servers
st.sidebar.title("Built-in MCP Servers")

# Get server URLs from environment variables
product_server_url = os.environ.get('PRODUCT_MCP_SERVER_URL', 'Not configured')
order_server_url = os.environ.get('ORDER_MCP_SERVER_URL', 'Not configured')

st.sidebar.write("Product Server URL:")
st.sidebar.code(product_server_url)
st.sidebar.write("Order Server URL:")
st.sidebar.code(order_server_url)

# MCP Server Management UI
st.sidebar.title("MCP Server Manager")

# Add new MCP server form
with st.sidebar.expander("Add New MCP Server", expanded=False):
    # Use a form with key based on reset_form state to allow proper resetting
    form_key = f"server_form_{st.session_state.reset_form}"
    
    with st.form(key=form_key):
        new_server_name = st.text_input("Server Name", key=f"name_{form_key}")
        new_server_url = st.text_input("Server URL", key=f"url_{form_key}")
        new_server_token = st.text_input("Auth Token (Optional)", 
                                         value=st.session_state.auth_token,
                                         type="password", 
                                         key=f"token_{form_key}")
        
        col1, col2 = st.columns(2)
        test_submitted = col1.form_submit_button("Test Connection")
        add_submitted = col2.form_submit_button("Add Server")
    
    # Handle form submission outside the form
    if test_submitted:
        if new_server_name and new_server_url:
            with st.spinner("Testing connection..."):
                try:
                    # Use global token if server-specific one not provided
                    token_to_use = new_server_token if new_server_token else st.session_state.auth_token
                    
                    # Test connection using MCP client
                    result = discover_tools(
                        new_server_name, 
                        new_server_url, 
                        token_to_use
                    )
                    if result > 0:
                        st.success(f"✅ Connection successful! Found {result} tools.")
                    else:
                        st.warning("⚠️ Connected but no tools found.")
                except Exception as e:
                    st.error(f"❌ Failed to connect: {str(e)}")
        else:
            st.warning("⚠️ Both name and URL are required")
    
    if add_submitted:
        if new_server_name and new_server_url:
            # Add to session state
            st.session_state.custom_mcp_servers[new_server_name] = new_server_url
            
            # Use global token if server-specific one not provided
            token_to_use = new_server_token if new_server_token else st.session_state.auth_token
            
            # Add to server info with token if provided
            st.session_state.server_info[new_server_name] = {
                'url': new_server_url,
                'token': token_to_use,
                'status': 'registered',
                'tool_count': 0
            }
            
            st.success(f"✅ Added MCP server: {new_server_name}")
            
            # Reset the form by triggering a rerun with a new form key
            reset_form()
        else:
            st.warning("⚠️ Both name and URL are required")

# Display and manage custom servers
if st.session_state.custom_mcp_servers:
    st.sidebar.write("### Custom MCP Servers")
    for server_name, server_url in st.session_state.custom_mcp_servers.items():
        with st.sidebar.expander(f"{server_name}", expanded=False):
            st.code(server_url)
            
            # Show if token is present
            token = st.session_state.server_info[server_name].get('token')
            if token:
                st.info("Auth token provided ✓")
            else:
                st.info("No auth token")
                
            if st.button("Remove", key=f"remove_{server_name}"):
                # Remove from session state
                del st.session_state.custom_mcp_servers[server_name]
                
                # Remove from server info
                if server_name in st.session_state.server_info:
                    del st.session_state.server_info[server_name]
                
                # Remove tools from tool mapping
                to_remove = []
                for tool_name, mapping in st.session_state.tool_mapping.items():
                    if mapping['server'] == server_name:
                        to_remove.append(tool_name)
                
                for tool_name in to_remove:
                    del st.session_state.tool_mapping[tool_name]
                
                st.rerun()

# MCP Tool Discovery
st.sidebar.title("MCP Tool Discovery")

# Discover tools button
if st.sidebar.button("Discover All Tools"):
    with st.sidebar.status("Discovering tools...", expanded=True) as status:
        # Discover tools from all servers
        for server_name, info in st.session_state.server_info.items():
            status.update(label=f"Discovering tools from {server_name}...", state="running")
            server_url = info['url']
            server_token = info.get('token') or st.session_state.auth_token  # Use global token if not server-specific
            
            # Run discovery with token if available
            tool_count = discover_tools(server_name, server_url, server_token)
            status.update(label=f"Found {tool_count} tools in {server_name}", state="running")
        
        status.update(label="Tool discovery complete!", state="complete")

# Display server status
for server_name, info in st.session_state.server_info.items():
    status = info.get('status', 'registered')
    tool_count = info.get('tool_count', 0)
    
    if status == 'ready' and tool_count > 0:
        st.sidebar.success(f"✅ {server_name}: {tool_count} tools available")
    elif status == 'error':
        st.sidebar.error(f"❌ {server_name}: Connection error")
    else:
        st.sidebar.warning(f"⚠️ {server_name}: Tools not yet discovered")

# Get tool configuration for Bedrock
tool_config = get_bedrock_tool_config()

# Debug tool configuration
with st.sidebar.expander("Bedrock Tool Configuration", expanded=False):
    st.json(tool_config)

# Debug conversation state
with st.sidebar.expander("Conversation State (Debug)", expanded=False):
    st.write(f"Current state: {st.session_state.conversation_manager.state.value}")
    st.write(f"Pending tools: {len(st.session_state.conversation_manager.pending_tool_uses)}")
    st.write(f"Messages: {len(st.session_state.conversation_manager.messages)}")
    st.write(f"Error count: {len(st.session_state.conversation_manager.error_counts)}")
    st.write(f"Current tool: {st.session_state.conversation_manager.current_tool_use_id}")
    
    # Show recent processing history
    if st.session_state.processing_history:
        st.write("Recent tool executions:")
        for i, item in enumerate(st.session_state.processing_history[-5:]):
            st.write(f"{i+1}. {item.get('tool')} - {item.get('status')} - {item.get('duration', 0):.1f}s")

# Main UI
st.title("Remote MCP Integration Demo")
st.subheader("Interact with Remote MCP Servers through Claude")

# Pre-filled server suggestion
st.info("""
💡 **Tip:** Try adding this known-working MCP server:
- **Name:** mcp-demo
- **URL:** http://infras-mcpse-3tf1shydmuay-2131978296.us-east-1.elb.amazonaws.com/mcp
- **Auth Token:** (Enter your JWT token in the sidebar authentication settings)
""")

# Application modes
mode = st.radio("Select Mode", ["Manual MCP Tool Tester", "Agentic Bedrock Chat"])

# Reset conversation when mode changes
if 'previous_mode' not in st.session_state:
    st.session_state.previous_mode = mode
if st.session_state.previous_mode != mode:
    st.session_state.conversation_manager.reset()
    st.session_state.previous_mode = mode

if mode == "Manual MCP Tool Tester":
    st.subheader("MCP Tool Tester")
    
    # Get all server names
    server_names = list(st.session_state.server_info.keys())
    
    if not server_names:
        st.warning("No MCP servers registered. Add servers in the sidebar.")
    else:
        # Let user choose server
        selected_server = st.selectbox("Select MCP Server", server_names)
        
        # Get tools for this server from tool mapping
        server_tools = {}
        for bedrock_name, mapping in st.session_state.tool_mapping.items():
            if mapping['server'] == selected_server:
                server_tools[mapping['method']] = mapping
        
        if not server_tools:
            st.warning(f"No tools discovered for {selected_server}. Click 'Discover All Tools' in the sidebar.")
        else:
            # Let user select tool
            tool_names = list(server_tools.keys())
            selected_tool = st.selectbox("Select Tool", tool_names)
            
            # Show tool info
            tool_info = server_tools.get(selected_tool, {})
            st.write("Tool Information:")
            st.json(tool_info)
            
            # Tool input form
            st.write("Tool Parameters:")
            tool_input_str = st.text_area("Input JSON", value="{}", height=100)
            
            if st.button("Execute Tool"):
                try:
                    # Parse input
                    tool_input = json.loads(tool_input_str)
                    
                    # Execute tool
                    bedrock_tool_name = f"{selected_server}_{selected_tool.replace('-', '_')}"
                    
                    with st.spinner("Executing tool..."):
                        result = call_tool(bedrock_tool_name, tool_input)
                        
                        # Display result
                        st.write("Tool Result:")
                        st.json(result)
                        
                except json.JSONDecodeError:
                    st.error("Invalid JSON in tool parameters")
                except Exception as e:
                    st.error(f"Error executing tool: {str(e)}")

elif mode == "Agentic Bedrock Chat":
    st.subheader("Agentic Bedrock Chat")
    
    # Count available tools
    tool_count = len(tool_config.get("tools", []))
    
    if tool_count == 0:
        st.error("No MCP tools available. Please add servers or discover tools.")
        st.info("""
        Troubleshooting steps:
        1. Check server URLs in the sidebar
        2. Ensure your authentication token is set in the sidebar
        3. Click the "Discover All Tools" button
        4. Ensure MCP servers are running and accessible
        """)
    else:
        # Process current conversation state
        process_conversation_state()
        
        # Debug conversation state below the chat
        st.caption(f"Conversation state: {st.session_state.conversation_manager.state.value}")
        
        # Display chat history
        for message in st.session_state.conversation_manager.messages:
            role = message.get("role", "")
            content = ""
            
            # Extract text content
            if "content" in message:
                for item in message["content"]:
                    if isinstance(item, dict) and "text" in item:
                        content += item["text"]
                    elif isinstance(item, dict) and "toolResult" in item:
                        tool_result = item["toolResult"]
                        tool_id = tool_result.get("toolUseId", "unknown")
                        content += f"[Tool Result: {tool_id}]"
            
            # Show in chat UI
            if content and role in ["user", "assistant"]:
                with st.chat_message(role):
                    st.markdown(content)
        
        # Recovery and debugging UI
        st.sidebar.subheader("Conversation Controls")
        
        # Show state-specific controls
        current_state = st.session_state.conversation_manager.state
        
        if current_state == ConversationState.ERROR:
            st.error(f"Error: {st.session_state.conversation_manager.last_error}")
            if st.sidebar.button("🔄 Reset Conversation"):
                st.session_state.conversation_manager.reset()
                st.session_state.processing_history = []
                st.rerun()
                
        elif current_state == ConversationState.PROCESSING_TOOLS:
            # Show tool processing status
            st.info(f"Processing tools... ({len(st.session_state.conversation_manager.pending_tool_uses)} remaining)")
            
            if st.sidebar.button("🔄 Force Continue (if stuck)"):
                st.session_state.conversation_manager.force_continue()
                st.rerun()
                
        elif current_state == ConversationState.WAITING_FOR_RESPONSE:
            # Show waiting status
            st.info("Waiting for Bedrock response...")
            
            if st.sidebar.button("🔄 Cancel and Reset"):
                st.session_state.conversation_manager.reset()
                st.rerun()
                
        elif current_state == ConversationState.CONTINUING:
            # Show continuing status
            st.info("Continuing conversation after tool execution...")
            
            if st.sidebar.button("🔄 Force Reset"):
                st.session_state.conversation_manager.reset()
                st.rerun()
        
        # Chat input - only enable if in IDLE state
        is_input_enabled = st.session_state.conversation_manager.is_idle()
        
        if is_input_enabled:
            user_input = st.chat_input("Type your message here...")
            if user_input:
                # Add to conversation history
                st.session_state.conversation_manager.add_user_message(user_input)
                
                # Debug: List all available tools
                all_tools = list(st.session_state.tool_mapping.keys())
                logger.info(f"Available tools for this conversation: {all_tools}")
                
                # Show in chat UI
                with st.chat_message("user"):
                    st.markdown(user_input)
                
                # Process with Bedrock
                with st.spinner("Claude is thinking..."):
                    try:
                        # Get messages for Bedrock
                        messages = st.session_state.conversation_manager.get_bedrock_messages()
                        
                        # Create system prompt
                        system_prompt = [
                            {"text": "You are a helpful assistant with access to MCP servers for retail operations. "
                                    "You can get product information and manage orders using the available tools. "
                                    "Use the tools when appropriate to help the user."}
                        ]
                        
                        # Set inference parameters
                        max_tokens = 4096
                        temperature = 0.7
                        
                        # Get tool configuration
                        tool_config = get_bedrock_tool_config()
                        
                        # Transition to waiting state
                        st.session_state.conversation_manager.transition_to(ConversationState.WAITING_FOR_RESPONSE)
                        
                        # Log the API call
                        logger.info(f"Calling Bedrock converse with model={model_id} and {len(messages)} messages")
                        for i, msg in enumerate(messages[-3:] if len(messages) > 3 else messages):
                            logger.info(f"Message {len(messages)-3+i}: role={msg.get('role')}, content_count={len(msg.get('content', []))}")
                        
                        # Make API call
                        start_time = time.time()
                        response = bedrock_runtime.converse(
                            modelId=model_id,
                            messages=messages,
                            system=system_prompt,
                            inferenceConfig={
                                "maxTokens": max_tokens,
                                "temperature": temperature
                            },
                            toolConfig=tool_config
                        )
                        duration = time.time() - start_time
                        
                        # Log response
                        logger.info(f"Bedrock API call completed in {duration:.2f} seconds with status {response.get('stopReason', 'unknown')}")
                        logger.info(f"Bedrock response: {json.dumps(response, default=str)[:500]}...")
                        
                        # Process the response
                        result = st.session_state.conversation_manager.process_bedrock_response(response)
                        logger.info(f"Processed Bedrock response: {json.dumps(result, default=str)[:500]}...")
                        
                        # If there's text content, show it
                        if result["text"]:
                            with st.chat_message("assistant"):
                                st.markdown(result["text"])
                        
                        # If there are tool uses, trigger a rerun to start processing
                        if result["tool_uses"]:
                            logger.info(f"Found {len(result['tool_uses'])} tool uses, triggering rerun")
                            st.rerun()
                        
                    except Exception as e:
                        logger.error(f"Error processing message: {e}")
                        logger.error(traceback.format_exc())
                        st.error(f"Error: {str(e)}")
                        
                        # Set error state
                        st.session_state.conversation_manager.last_error = str(e)
                        st.session_state.conversation_manager.transition_to(ConversationState.ERROR)
        else:
            # Input is disabled because we're in a non-idle state
            st.text_input("Type your message here...", disabled=True, 
                         placeholder=f"Please wait... ({st.session_state.conversation_manager.state.value})")

# Display commit ID
>>>>>>> 180f24e0
st.markdown(f"<div style='position: fixed; right: 10px; bottom: 10px; font-size: 12px; color: gray;'>Version: {commit_id}</div>", unsafe_allow_html=True)<|MERGE_RESOLUTION|>--- conflicted
+++ resolved
@@ -3,8 +3,6 @@
 import json
 import os
 import subprocess
-<<<<<<< HEAD
-=======
 import uuid
 import asyncio
 import threading
@@ -23,7 +21,6 @@
     format='%(asctime)s [%(levelname)s] %(name)s: %(message)s'
 )
 logger = logging.getLogger(__name__)
->>>>>>> 180f24e0
 
 # Configure page
 st.set_page_config(page_title="Remote MCP Demo", layout="wide")
@@ -562,399 +559,6 @@
     index=1  # Default to Claude 3 Haiku
 )
 
-<<<<<<< HEAD
-# Debug information in sidebar
-st.sidebar.title("Debug Info")
-st.sidebar.write("Environment Variables:")
-st.sidebar.write(f"PRODUCT_MCP_SERVER_URL: {os.environ.get('PRODUCT_MCP_SERVER_URL', 'Not set')}")
-st.sidebar.write(f"ORDER_MCP_SERVER_URL: {os.environ.get('ORDER_MCP_SERVER_URL', 'Not set')}")
-
-# Get MCP server URLs from environment variables or use defaults
-product_server_url = os.environ.get('PRODUCT_MCP_SERVER_URL', 'https://mcp-prod-alb-989631483.us-west-2.elb.amazonaws.com/mcp')
-order_server_url = os.environ.get('ORDER_MCP_SERVER_URL', 'https://mcp-order-alb-912981373.us-west-2.elb.amazonaws.com/mcp')
-
-# Define your MCP tools for Bedrock Converse API
-tool_config = {
-    "tools": [
-        {
-            "toolSpec": {
-                "name": "product-server",
-                "description": "Get product information from the retail catalog. Use this to find products, check prices, and get product details.",
-                "inputSchema": {
-                    "json": {
-                        "type": "object",
-                        "properties": {
-                            "productId": {
-                                "type": "string",
-                                "description": "ID of the product to get details for"
-                            },
-                            "category": {
-                                "type": "string",
-                                "description": "Category of products to search for"
-                            },
-                            "maxPrice": {
-                                "type": "number",
-                                "description": "Maximum price for filtering products"
-                            },
-                            "inStockOnly": {
-                                "type": "boolean",
-                                "description": "Whether to only show products that are in stock"
-                            }
-                        },
-                        "x-mcp": {
-                            "url": product_server_url,
-                            "insecureTls": True  # Allow self-signed certificates
-                        }
-                    }
-                }
-            }
-        },
-        {
-            "toolSpec": {
-                "name": "order-server",
-                "description": "Place and manage orders for products. Use this to create orders and check order status.",
-                "inputSchema": {
-                    "json": {
-                        "type": "object",
-                        "properties": {
-                            "productId": {
-                                "type": "string",
-                                "description": "ID of the product to order"
-                            },
-                            "quantity": {
-                                "type": "number",
-                                "description": "Quantity of the product to order"
-                            },
-                            "orderId": {
-                                "type": "string",
-                                "description": "ID of the order to check status for"
-                            }
-                        },
-                        "x-mcp": {
-                            "url": order_server_url,
-                            "insecureTls": True  # Allow self-signed certificates
-                        }
-                    }
-                }
-            }
-        }
-    ]
-}
-
-# Set up Streamlit UI
-st.title("Retail MCP Demo with Amazon Bedrock")
-st.subheader("Ask about products or place an order")
-
-# Session state for conversation history
-if "messages" not in st.session_state:
-    st.session_state.messages = []
-    
-# Display chat history
-for message in st.session_state.messages:
-    with st.chat_message(message["role"]):
-        st.markdown(message["content"])
-
-# User input
-user_input = st.chat_input("Type your message here...")
-
-if user_input:
-    # Add user message to chat history
-    st.session_state.messages.append({"role": "user", "content": user_input})
-    with st.chat_message("user"):
-        st.markdown(user_input)
-    
-    # Call Bedrock with Claude model and MCP tools
-    with st.spinner("Claude is thinking..."):
-        try:
-            # Convert previous messages to the format expected by Bedrock
-            messages_for_model = []
-            for msg in st.session_state.messages:
-                messages_for_model.append({
-                    "role": msg["role"],
-                    "content": [
-                        {
-                            "text": msg["content"]
-                        }
-                    ]
-                })
-            
-            # Set inference parameters based on model
-            max_tokens = 4096
-            temperature = 0.7
-            
-            # Log the tool configuration for debugging
-            st.sidebar.write("Tool Configuration:")
-            st.sidebar.json(tool_config)
-            
-            # Add more detailed system prompt to guide the model on using MCP tools
-            system_prompt = [
-                {"text": "You are a retail assistant that can help customers find products and place orders. "
-                        "You have access to two MCP tools: \n"
-                        "1. product-server: Use this to get product information from the retail catalog\n"
-                        "2. order-server: Use this to place and manage orders for products\n\n"
-                        "When asked about products, ALWAYS use the product-server tool.\n"
-                        "When asked to place orders, ALWAYS use the order-server tool.\n"
-                        "Show your work by explaining what tools you're using and why."}
-            ]
-            
-            # Call the converse API with the selected model
-            response = bedrock_runtime.converse(
-                modelId=model_id,  # Use the selected model from sidebar
-                messages=messages_for_model,
-                system=system_prompt,
-                inferenceConfig={
-                    "maxTokens": max_tokens,
-                    "temperature": temperature
-                },
-                toolConfig=tool_config
-            )
-            
-            # Log the raw response for debugging
-            st.sidebar.write("Initial Response:")
-            st.sidebar.json(response)
-            
-            # Check if the model is requesting to use a tool
-            stop_reason = response.get('stopReason', '')
-            
-            if stop_reason == 'tool_use':
-                st.sidebar.write("Tool use detected - executing tool call...")
-                
-                # Extract the tool use details
-                output = response.get('output', {})
-                message = output.get('message', {})
-                contents = message.get('content', [])
-                
-                # Find the toolUse content
-                tool_use = None
-                for content in contents:
-                    if 'toolUse' in content:
-                        tool_use = content.get('toolUse', {})
-                        break
-                
-                if tool_use:
-                    tool_name = tool_use.get('name', '')
-                    tool_input = tool_use.get('input', {})
-                    tool_use_id = tool_use.get('toolUseId', '')
-                    
-                    st.sidebar.write(f"Executing tool: {tool_name}")
-                    st.sidebar.write(f"Tool input: {json.dumps(tool_input, indent=2)}")
-                    st.sidebar.write(f"Tool input type: {type(tool_input)}")
-                    st.sidebar.write(f"Tool input keys: {list(tool_input.keys()) if isinstance(tool_input, dict) else 'Not a dict'}")
-                    
-                    # Debug the raw tool use object
-                    st.sidebar.write("Raw tool use object:")
-                    st.sidebar.json(tool_use)
-                    
-                    # Execute the tool call to the appropriate MCP server
-                    import requests
-                    
-                    # Determine which MCP server to call based on the tool name
-                    mcp_url = ''
-                    if tool_name == 'product-server':
-                        mcp_url = product_server_url
-                    elif tool_name == 'order-server':
-                        mcp_url = order_server_url
-                    
-                    if mcp_url:
-                        try:
-                            # Format the request for the MCP server
-                            # The tool name in the MCP server is the method name to call
-                            # The tool name from Bedrock is the name of the MCP server, not the method
-                            
-                            # Determine which method to call based on the tool name and parameters
-                            st.sidebar.write("Determining method name based on:")
-                            st.sidebar.write(f"Tool name: {tool_name}")
-                            st.sidebar.write(f"Tool input keys: {list(tool_input.keys())}")
-                            
-                            # Use direct string comparison for method names
-                            method_name = None
-                            
-                            if tool_name == "product-server":
-                                if 'productId' in tool_input and 'quantity' not in tool_input:
-                                    method_name = "get-product"
-                                    st.sidebar.write("Selected method: get-product (productId present, quantity not present)")
-                                else:
-                                    method_name = "search-products"
-                                    st.sidebar.write("Selected method: search-products")
-                            elif tool_name == "order-server":
-                                if 'orderId' in tool_input:
-                                    method_name = "check-order-status"
-                                    st.sidebar.write("Selected method: check-order-status (orderId present)")
-                                else:
-                                    method_name = "create-order"
-                                    st.sidebar.write("Selected method: create-order")
-                            else:
-                                st.sidebar.error(f"Unknown tool name: {tool_name}")
-                                method_name = "unknown"
-                                
-                            mcp_request = {
-                                "jsonrpc": "2.0",
-                                "method": method_name,
-                                "params": tool_input,
-                                "id": "1"
-                            }
-                            
-                            st.sidebar.write(f"Using method: {method_name}")
-                            
-                            # Make the request to the MCP server
-                            st.sidebar.write(f"Sending request to MCP server: {mcp_url}")
-                            st.sidebar.json(mcp_request)
-                            
-                            # Use verify=False to ignore SSL certificate validation
-                            mcp_response = requests.post(
-                                mcp_url,
-                                json=mcp_request,
-                                headers={
-                                    'Content-Type': 'application/json',
-                                    'Accept': 'application/json, text/event-stream'
-                                },
-                                verify=False  # Ignore SSL certificate validation
-                            )
-                            
-                            # Parse the response - handle both JSON and SSE formats
-                            response_text = mcp_response.text
-                            st.sidebar.write(f"Raw MCP response: {response_text}")
-                            
-                            # Check if the response is in SSE format
-                            if response_text.startswith('event:') or '\ndata:' in response_text:
-                                # Extract the JSON from the SSE format
-                                data_lines = [line for line in response_text.split('\n') if line.startswith('data:')]
-                                if data_lines:
-                                    json_str = data_lines[0][5:]  # Remove 'data:' prefix
-                                    mcp_result = json.loads(json_str)
-                                else:
-                                    mcp_result = {"error": "Could not parse SSE response"}
-                            else:
-                                # Regular JSON response
-                                mcp_result = mcp_response.json()
-                                
-                            st.sidebar.write(f"Parsed MCP response: {json.dumps(mcp_result, indent=2)}")
-                            
-                            # Check for error in response
-                            if "error" in mcp_result:
-                                st.sidebar.error(f"MCP server returned an error: {json.dumps(mcp_result['error'], indent=2)}")
-                                # Create an error message for the tool result
-                                error_message = mcp_result.get('error', {}).get('message', 'Unknown error')
-                                result = {"error": error_message}
-                                # Continue with this result
-                            
-                            # Extract the result from the MCP response
-                            if "result" in mcp_result:
-                                result = mcp_result["result"]
-                                
-                                # Create the tool result
-                                # If there was an error, include status: error
-                                if "error" in result:
-                                    tool_result = {
-                                        "toolUseId": tool_use_id,
-                                        "content": [{"json": result}],
-                                        "status": "error"
-                                    }
-                                else:
-                                    tool_result = {
-                                        "toolUseId": tool_use_id,
-                                        "content": [{"json": result}]
-                                    }
-                                
-                                # Create a tool result message following AWS documentation pattern
-                                tool_result_message = {
-                                    "role": "user",
-                                    "content": [
-                                        {
-                                            "toolResult": tool_result
-                                        }
-                                    ]
-                                }
-                                
-                                st.sidebar.write("Tool result message:")
-                                st.sidebar.json(tool_result_message)
-                                
-                                # Add the tool result message to the conversation history
-                                messages_for_model.append(tool_result_message)
-                                
-                                # Continue the conversation with the updated messages
-                                response = bedrock_runtime.converse(
-                                    modelId=model_id,
-                                    messages=messages_for_model,
-                                    system=system_prompt,
-                                    inferenceConfig={
-                                        "maxTokens": max_tokens,
-                                        "temperature": temperature
-                                    },
-                                    toolConfig=tool_config
-                                )                      
-                            st.sidebar.write("Final Response:")
-                            st.sidebar.json(response)
-                        except Exception as e:
-                            st.sidebar.error(f"Error executing tool call: {str(e)}")
-                            import traceback
-                            st.sidebar.code(traceback.format_exc())
-            
-            # Process the response from the Bedrock Converse API
-            assistant_response = ""
-            tool_usage = ""
-            
-            # Extract the content from the response
-            output = response.get('output', {})
-            message = output.get('message', {})
-            contents = message.get('content', [])
-            
-            for content in contents:
-                if 'text' in content:
-                    assistant_response += content.get('text', '')
-                elif 'toolUse' in content:
-                    tool_use = content.get('toolUse', {})
-                    tool_name = tool_use.get('name', 'unknown')
-                    tool_input = json.dumps(tool_use.get('input', {}), indent=2)
-                    tool_usage += f"\n\n**Tool Used: {tool_name}**\n```json\n{tool_input}\n```\n"
-                elif 'toolResult' in content:
-                    tool_result = content.get('toolResult', {})
-                    result_content = tool_result.get('content', [])
-                    result_text = ''
-                    for item in result_content:
-                        if 'json' in item:
-                            result_text = json.dumps(item.get('json', {}), indent=2)
-                        elif 'text' in item:
-                            result_text = item.get('text', '')
-                    tool_usage += f"\n**Tool Result:**\n```json\n{result_text}\n```\n"
-            
-            # Add tool usage information if any tools were used
-            if tool_usage:
-                assistant_response += "\n\n---\n" + tool_usage
-            
-            # Add assistant response to chat history
-            st.session_state.messages.append({"role": "assistant", "content": assistant_response})
-            with st.chat_message("assistant"):
-                st.markdown(assistant_response)
-                
-        except Exception as e:
-            import traceback
-            error_details = traceback.format_exc()
-            
-            # Create a more detailed error message
-            error_message = f"Error: {str(e)}"
-            st.error(error_message)
-            
-            # Log detailed error information in the sidebar for debugging
-            st.sidebar.write("Error Details:")
-            st.sidebar.code(error_details)
-            
-            # Try to extract more information about the error
-            if "SSL" in str(e) or "certificate" in str(e):
-                st.sidebar.warning("SSL Certificate Error: The Bedrock service is having trouble with the MCP server's SSL certificate.")
-                st.sidebar.info("Possible solutions: Use properly signed certificates for your MCP servers or configure Bedrock to accept self-signed certificates.")
-            elif "timeout" in str(e).lower():
-                st.sidebar.warning("Timeout Error: The request to the MCP server timed out.")
-                st.sidebar.info("Possible solutions: Check network connectivity, increase timeout settings, or verify the MCP server is responding quickly enough.")
-            elif "connect" in str(e).lower():
-                st.sidebar.warning("Connection Error: Could not connect to the MCP server.")
-                st.sidebar.info("Possible solutions: Verify the MCP server URL is correct and the server is running. Check network connectivity and security group settings.")
-            
-            # Add the error message to the chat history
-            st.session_state.messages.append({"role": "assistant", "content": error_message})
-
-# Display commit ID in bottom right corner
-=======
 # Store the model ID in session state
 st.session_state.model_id = model_id
 
@@ -1381,5 +985,4 @@
                          placeholder=f"Please wait... ({st.session_state.conversation_manager.state.value})")
 
 # Display commit ID
->>>>>>> 180f24e0
 st.markdown(f"<div style='position: fixed; right: 10px; bottom: 10px; font-size: 12px; color: gray;'>Version: {commit_id}</div>", unsafe_allow_html=True)